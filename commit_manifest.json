--- conflicted
+++ resolved
@@ -1,18 +1,10 @@
 {
-<<<<<<< HEAD
-  "timestamp": "2025-11-29T22:00:48.971903+00:00",
-=======
-  "timestamp": "2025-11-29T21:45:21.857346+00:00",
->>>>>>> 679a6e24
-  "author": "Guardian (Smart Git MCP)",
-  "files": [
-    {
-      "path": "README.md",
-<<<<<<< HEAD
-      "sha256": "ac0eae19f991ec33a5950d229700c0394105b72345bf38722dcb3b8f65db57c9"
-=======
-      "sha256": "f704cb7bde312268c77ab54047361d325306b37362c88ec173a3f9053ce878e3"
->>>>>>> 679a6e24
-    }
-  ]
+  "timestamp": "2025-11-29T22:00:48.971903+00:00",
+  "author": "Guardian (Smart Git MCP)",
+  "files": [
+    {
+      "path": "README.md",
+      "sha256": "ac0eae19f991ec33a5950d229700c0394105b72345bf38722dcb3b8f65db57c9"
+    }
+  ]
 }